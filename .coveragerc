--- conflicted
+++ resolved
@@ -97,12 +97,8 @@
     homeassistant/components/sensor/eliqonline.py
     homeassistant/components/sensor/forecast.py
     homeassistant/components/sensor/glances.py
-<<<<<<< HEAD
-    homeassistant/components/sensor/mysensors.py
     homeassistant/components/sensor/nest.py
-=======
     homeassistant/components/sensor/netatmo.py
->>>>>>> f0af23a4
     homeassistant/components/sensor/openweathermap.py
     homeassistant/components/sensor/rest.py
     homeassistant/components/sensor/rpi_gpio.py
